--- conflicted
+++ resolved
@@ -11,12 +11,7 @@
 ENV NBVIEWER_THREADS 2
 EXPOSE 8080
 
-<<<<<<< HEAD
-RUN pip install invoke && \
-    pip3 install invoke
-=======
 RUN pip3 install invoke
->>>>>>> e263630f
 WORKDIR /srv/nbviewer
 
 # asset toolchain
