--- conflicted
+++ resolved
@@ -134,12 +134,8 @@
             raise ValueError("file is too large: %sB" % len(compressed))
         values = {}
         for idx, offset in enumerate(offsets):
-<<<<<<< HEAD
-            values[('%s.%i' % (key, idx)).encode()] = compressed[offset:offset + chunk_size]
-=======
             values[('%s.%i' % (key, idx)).encode()] = compressed[
                 offset:offset + chunk_size
             ]
->>>>>>> e263630f
         with self.mc_pool.reserve() as mc:
             return mc.set_multi(values, *args, **kwargs)
