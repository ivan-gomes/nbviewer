#-----------------------------------------------------------------------------
#  Copyright (C) 2013 The IPython Development Team
#
#  Distributed under the terms of the BSD License.  The full license is in
#  the file COPYING, distributed as part of this software.
#-----------------------------------------------------------------------------

import hashlib
import json
import mimetypes
import os
import pickle
import io
import socket
import time

from cgi import escape
from contextlib import contextmanager
from datetime import datetime

try:
    # py3
    from http.client import responses
    from urllib.parse import urlparse
except ImportError:
    from httplib import responses
    from urlparse import urlparse

from tornado import web, gen, httpclient
from tornado.escape import utf8
from tornado.httputil import url_concat
from tornado.ioloop import IOLoop
from tornado.log import app_log, access_log
try:
    import pycurl
    from tornado.curl_httpclient import CurlError
except ImportError:
    pycurl = None
    class CurlError(Exception): pass

from IPython.html import DEFAULT_STATIC_FILES_PATH as ipython_static_path
from IPython.nbformat.current import reads_json

from .render import render_notebook, NbFormatError
from .utils import (transform_ipynb_uri, quote, response_text, base64_decode,
                    parse_header_links, clean_filename)

date_fmt = "%a, %d %b %Y %H:%M:%S UTC"

#-----------------------------------------------------------------------------
# Handler classes
#-----------------------------------------------------------------------------

class BaseHandler(web.RequestHandler):
    """Base Handler class with common utilities"""

    @property
    def pending(self):
        return self.settings.setdefault('pending', set())

    @property
    def exporter(self):
        return self.settings['exporter']

    @property
    def github_client(self):
        return self.settings['github_client']

    @property
    def config(self):
        return self.settings['config']

    @property
    def client(self):
        return self.settings['client']

    @property
    def index(self):
        return self.settings['index']

    @property
    def cache(self):
        return self.settings['cache']

    @property
    def cache_expiry_min(self):
        return self.settings.setdefault('cache_expiry_min', 60)

    @property
    def cache_expiry_max(self):
        return self.settings.setdefault('cache_expiry_max', 120)

    @property
    def pool(self):
        return self.settings['pool']

    @property
    def max_cache_uris(self):
        return self.settings.setdefault('max_cache_uris', set())

    @property
    def frontpage_sections(self):
        return self.settings.setdefault('frontpage_sections', {})

    #---------------------------------------------------------------
    # template rendering
    #---------------------------------------------------------------

    def get_template(self, name):
        """Return the jinja template object for a given name"""
        return self.settings['jinja2_env'].get_template(name)

    def render_template(self, name, **ns):
        ns.update(self.template_namespace)
        template = self.get_template(name)
        return template.render(**ns)

    @property
    def template_namespace(self):
        return {}

    def breadcrumbs(self, path, base_url):
        """Generate a list of breadcrumbs"""
        breadcrumbs = []
        if not path:
            return breadcrumbs
        for name in path.split('/'):
            href = base_url = "%s/%s" % (base_url, name)
            breadcrumbs.append({
                'url' : base_url,
                'name' : name,
            })
        return breadcrumbs

    def get_page_links(self, response):
        """return prev_url, next_url for pagination

        Response must be an HTTPResponse from a paginated GitHub API request.

        Each will be None if there no such link.
        """
        links = parse_header_links(response.headers.get('Link', ''))
        next_url = prev_url = None
        if 'next' in links:
            next_url = '?' + urlparse(links['next']['url']).query
        if 'prev' in links:
            prev_url = '?' + urlparse(links['prev']['url']).query
        return prev_url, next_url

    #---------------------------------------------------------------
    # error handling
    #---------------------------------------------------------------

    def reraise_client_error(self, exc):
        """Remote fetch raised an error"""
        try:
            url = exc.response.request.url.split('?')[0]
            body = exc.response.body.decode('utf8', 'replace').strip()
        except AttributeError:
            url = 'url'
            body = ''

        str_exc = str(exc)
        # strip the unhelpful 599 prefix
        if str_exc.startswith('HTTP 599: '):
            str_exc = str_exc[10:]

        if exc.code == 403 and 'too big' in body and 'gist' in url:
            msg = "GitHub will not serve raw gists larger than 10MB"
        elif body and len(body) < 100:
            # if it's a short plain-text error message, include it
            msg = "%s (%s)" % (str_exc, escape(body))
        else:
            msg = str_exc

        app_log.warn("Fetching %s failed with %s", url, msg)
        if exc.code == 599:
            if isinstance(exc, CurlError):
                en = getattr(exc, 'errno', -1)
                # can't connect to server should be 404
                # possibly more here
                if en in (pycurl.E_COULDNT_CONNECT, pycurl.E_COULDNT_RESOLVE_HOST):
                    raise web.HTTPError(404, msg)
            # otherwise, raise 400 with informative message:
            raise web.HTTPError(400, msg)
        if exc.code >= 500:
            # 5XX, server error, but not this server
            raise web.HTTPError(502, msg)
        else:
            # client-side error, blame our client
            if exc.code == 404:
                raise web.HTTPError(404, "Remote %s" % msg)
            else:
                raise web.HTTPError(400, msg)

    @contextmanager
    def catch_client_error(self):
        """context manager for catching httpclient errors

        they are transformed into appropriate web.HTTPErrors
        """
        try:
            yield
        except httpclient.HTTPError as e:
            self.reraise_client_error(e)
        except socket.error as e:
            raise web.HTTPError(404, str(e))

    @property
    def fetch_kwargs(self):
        return self.settings.setdefault('fetch_kwargs', {})

    @gen.coroutine
    def fetch(self, url, **overrides):
        """fetch a url with our async client

        handle default arguments and wrapping exceptions
        """
        kw = {}
        kw.update(self.fetch_kwargs)
        kw.update(overrides)
        with self.catch_client_error():
            response = yield self.client.fetch(url, **kw)
        raise gen.Return(response)

    @contextmanager
    def time_block(self, message):
        """context manager for timing a block

        logs millisecond timings of the block
        """
        tic = time.time()
        yield
        dt = time.time() - tic
        log = app_log.info if dt > 1 else app_log.debug
        log("%s in %.2f ms", message, 1e3 * dt)
<<<<<<< HEAD

    def get_error_html(self, status_code, **kwargs):
=======
        
    def write_error(self, status_code, **kwargs):
>>>>>>> 006dd011
        """render custom error pages"""
        exc_info = kwargs.get('exc_info')
        message = ''
        status_message = responses.get(status_code, 'Unknown')
        if exc_info:
            # get the custom message, if defined
            exception = exc_info[1]
            try:
                message = exception.log_message % exception.args
            except Exception:
                pass

            # construct the custom reason, if defined
            reason = getattr(exception, 'reason', '')
            if reason:
                status_message = reason

        # build template namespace
        ns = dict(
            status_code=status_code,
            status_message=status_message,
            message=message,
            exception=exception,
        )

        # render the template
        try:
            html = self.render_template('%d.html' % status_code, **ns)
        except Exception as e:
            app_log.warn("No template for %d", status_code)
            html = self.render_template('error.html', **ns)
        self.set_header('Content-Type', 'text/html')
        self.write(html)

    #---------------------------------------------------------------
    # response caching
    #---------------------------------------------------------------

    @property
    def cache_headers(self):
        # are there other headers to cache?
        h = {}
        for key in ('Content-Type',):
            if key in self._headers:
                h[key] = self._headers[key]
        return h

    _cache_key = None
    _cache_key_attr = 'uri'
    @property
    def cache_key(self):
        """Use checksum for cache key because cache has size limit on keys
        """

        if self._cache_key is None:
            to_hash = utf8(getattr(self.request, self._cache_key_attr))
            self._cache_key = hashlib.sha1(to_hash).hexdigest()
        return self._cache_key

    def truncate(self, s, limit=256):
        """Truncate long strings"""
        if len(s) > limit:
            s = "%s...%s" % (s[:limit/2], s[limit/2:])
        return s

    @gen.coroutine
    def cache_and_finish(self, content=''):
        """finish a request and cache the result

        does not actually call finish - if used in @web.asynchronous,
        finish must be called separately. But we never use @web.asynchronous,
        because we are using gen.coroutine for async.

        currently only works if:

        - result is not written in multiple chunks
        - custom headers are not used
        """
        request_time = self.request.request_time()
        # set cache expiry to 120x request time
        # bounded by cache_expiry_min,max
        # a 30 second render will be cached for an hour
        expiry = max(
            min(120 * request_time, self.cache_expiry_max),
            self.cache_expiry_min,
        )

        if self.request.uri in self.max_cache_uris:
            # if it's a link from the front page, cache for a long time
            expiry = self.cache_expiry_max

        if expiry > 0:
            self.set_header("Cache-Control", "max-age=%i" % expiry)

        self.write(content)
        self.finish()

        short_url = self.truncate(self.request.path)
        cache_data = pickle.dumps({
            'headers' : self.cache_headers,
            'body' : content,
        }, pickle.HIGHEST_PROTOCOL)
        log = app_log.info if expiry > self.cache_expiry_min else app_log.debug
        log("caching (expiry=%is) %s", expiry, short_url)
        try:
            with self.time_block("cache set %s" % short_url):
                yield self.cache.set(
                    self.cache_key, cache_data, int(time.time() + expiry),
                )
        except Exception:
            app_log.error("cache set for %s failed", short_url, exc_info=True)
        else:
            app_log.debug("cache set finished %s", short_url)


class Custom404(BaseHandler):
    """Render our 404 template"""
    def prepare(self):
        raise web.HTTPError(404)


class IndexHandler(BaseHandler):
    """Render the index"""
    def get(self):
        self.finish(self.render_template('index.html', sections=self.frontpage_sections))


class FAQHandler(BaseHandler):
    """Render the markdown FAQ page"""
    def get(self):
        self.finish(self.render_template('faq.md'))


def cached(method):
    """decorator for a cached page.

    This only handles getting from the cache, not writing to it.
    Writing to the cache must be handled in the decorated method.
    """
    @gen.coroutine
    def cached_method(self, *args, **kwargs):
        uri = self.request.path
        short_url = self.truncate(uri)

        if self.get_argument("flush_cache", False):
            app_log.info("flushing cache %s", short_url)
            # call the wrapped method
            yield method(self, *args, **kwargs)
            return

        if uri in self.pending:
            loop = IOLoop.current()
            app_log.info("Waiting for concurrent request at %s", short_url)
            tic = loop.time()
            while uri in self.pending:
                # another request is already rendering this request,
                # wait for it
                yield gen.Task(loop.add_timeout, loop.time() + 1)
            toc = loop.time()
            app_log.info("Waited %.3fs for concurrent request at %s",
                 toc-tic, short_url
            )

        try:
            with self.time_block("cache get %s" % short_url):
                cached_pickle = yield self.cache.get(self.cache_key)
            if cached_pickle is not None:
                cached = pickle.loads(cached_pickle)
            else:
                cached = None
        except Exception as e:
            app_log.error("Exception getting %s from cache", short_url, exc_info=True)
            cached = None

        if cached is not None:
            app_log.debug("cache hit %s", short_url)
            for key, value in cached['headers'].items():
                self.set_header(key, value)
            self.write(cached['body'])
        else:
            app_log.debug("cache miss %s", short_url)
            self.pending.add(uri)
            try:
                # call the wrapped method
                yield method(self, *args, **kwargs)
            finally:
                if uri in self.pending:
                    # protect against double-remove
                    self.pending.remove(uri)

    return cached_method


class RenderingHandler(BaseHandler):
    """Base for handlers that render notebooks"""

    # notebook caches based on path (no url params)
    _cache_key_attr = 'path'

    @property
    def render_timeout(self):
        """0 render_timeout means never finish early"""
        return self.settings.setdefault('render_timeout', 0)

    def initialize(self):
        loop = IOLoop.current()
        if self.render_timeout:
            self.slow_timeout = loop.add_timeout(
                loop.time() + self.render_timeout,
                self.finish_early
            )

    def finish_early(self):
        """When the render is slow, draw a 'waiting' page instead

        rely on the cache to deliver the page to a future request.
        """
        if self._finished:
            return
        app_log.info("finishing early %s", self.request.uri)
        html = self.render_template('slow_notebook.html')
        self.set_status(202) # Accepted
        self.finish(html)

        # short circuit some methods because the rest of the rendering will still happen
        self.write = self.finish = self.redirect = lambda chunk=None: None


    @gen.coroutine
    def finish_notebook(self, json_notebook, download_url, home_url=None, msg=None,
                        breadcrumbs=None, public=False):
        """render a notebook from its JSON body.

        download_url is required, home_url is not.

        msg is extra information for the log message when rendering fails.
        """

        if msg is None:
            msg = download_url

        try:
            nb = reads_json(json_notebook)
        except ValueError:
            app_log.error("Failed to render %s", msg, exc_info=True)
            raise web.HTTPError(400, "Error reading JSON notebook")

        try:
            app_log.debug("Requesting render of %s", download_url)
            with self.time_block("Rendered %s" % download_url):
                app_log.info("rendering %d B notebook from %s", len(json_notebook), download_url)
                nbhtml, config = yield self.pool.submit(
                    render_notebook, self.exporter, nb, download_url,
                    config=self.config,
                )
        except NbFormatError as e:
            app_log.error("Invalid notebook %s: %s", msg, e)
            raise web.HTTPError(400, str(e))
        except Exception as e:
            app_log.error("Failed to render %s", msg, exc_info=True)
            raise web.HTTPError(400, str(e))
        else:
            app_log.debug("Finished render of %s", download_url)

        html = self.render_template('notebook.html',
            body=nbhtml,
            download_url=download_url,
            home_url=home_url,
            date=datetime.utcnow().strftime(date_fmt),
            breadcrumbs=breadcrumbs,
            **config)

        yield self.cache_and_finish(html)

        # Index notebook
        self.index.index_notebook(download_url, nb, public)


class CreateHandler(BaseHandler):
    """handle creation via frontpage form

    only redirects to the appropriate URL
    """
    def post(self):
        value = self.get_argument('gistnorurl', '')
        redirect_url = transform_ipynb_uri(value)
        app_log.info("create %s => %s", value, redirect_url)
        self.redirect(redirect_url)


class URLHandler(RenderingHandler):
    """Renderer for /url or /urls"""
    @cached
    @gen.coroutine
    def get(self, secure, url):
        proto = 'http' + secure

        if '/?' in url:
            url, query = url.rsplit('/?', 1)
        else:
            query = None

        remote_url = u"{}://{}".format(proto, quote(url))
        if query:
            remote_url = remote_url + '?' + query
        if not url.endswith('.ipynb'):
            # this is how we handle relative links (files/ URLs) in notebooks
            # if it's not a .ipynb URL and it is a link from a notebook,
            # redirect to the original URL rather than trying to render it as a notebook
            refer_url = self.request.headers.get('Referer', '').split('://')[-1]
            if refer_url.startswith(self.request.host + '/url'):
                self.redirect(remote_url)
                return

        response = yield self.fetch(remote_url)

        try:
            nbjson = response_text(response)
        except UnicodeDecodeError:
            app_log.error("Notebook is not utf8: %s", remote_url, exc_info=True)
            raise web.HTTPError(400)

        yield self.finish_notebook(nbjson, download_url=remote_url,
                                   msg="file from url: %s" % remote_url,
                                   public=True)


class UserGistsHandler(BaseHandler):
    """list a user's gists containing notebooks

    .ipynb file extension is required for listing (not for rendering).
    """
    @cached
    @gen.coroutine
    def get(self, user):
        page = self.get_argument("page", None)
        params = {}
        if page:
            params['page'] = page

        with self.catch_client_error():
            response = yield self.github_client.get_gists(user, params=params)

        prev_url, next_url = self.get_page_links(response)

        gists = json.loads(response_text(response))
        entries = []
        for gist in gists:
            notebooks = [f for f in gist['files'] if f.endswith('.ipynb')]
            if notebooks:
                entries.append(dict(
                    id=gist['id'],
                    notebooks=notebooks,
                    description=gist['description'] or '',
                ))
        github_url = u"https://gist.github.com/{user}".format(user=user)
        html = self.render_template("usergists.html",
            entries=entries, user=user, github_url=github_url,
            prev_url=prev_url, next_url=next_url,
        )
        yield self.cache_and_finish(html)


class GistHandler(RenderingHandler):
    """render a gist notebook, or list files if a multifile gist"""
    @cached
    @gen.coroutine
    def get(self, user, gist_id, filename=''):
        with self.catch_client_error():
            response = yield self.github_client.get_gist(gist_id)

        gist = json.loads(response_text(response))
        gist_id=gist['id']
        if user is None:
            # redirect to /gist/user/gist_id if no user given
            owner_dict = gist.get('owner', {})
            if owner_dict:
                user = owner_dict['login']
            else:
                user = 'anonymous'
            new_url = u"/gist/{user}/{gist_id}".format(user=user, gist_id=gist_id)
            if filename:
                new_url = new_url + "/" + filename
            self.redirect(new_url)
            return

        files = gist['files']
        many_files_gist = (len(files) > 1)

        if not many_files_gist and not filename:
            filename = list(files.keys())[0]

        if filename and filename in files:
            file = files[filename]
            if file['truncated']:
                app_log.debug("Gist %s/%s truncated, fetching %s", gist_id, filename, file['raw_url'])
                response = yield self.fetch(file['raw_url'])
                content = response_text(response)
            else:
                content = file['content']

            if not many_files_gist or filename.endswith('.ipynb'):
                yield self.finish_notebook(
                    content,
                    file['raw_url'],
                    home_url=gist['html_url'],
                    msg="gist: %s" % gist_id,
                    public=gist['public']
                )
            else:
                # cannot redirect because of X-Frame-Content
                self.finish(content)
                return

        elif filename:
            raise web.HTTPError(404, "No such file in gist: %s (%s)", filename, list(files.keys()))
        else:
            entries = []
            ipynbs = []
            others = []

            for file in files.itervalues():
                e = {}
                e['name'] = file['filename']
                if file['filename'].endswith('.ipynb'):
                    e['url'] = quote('/%s/%s' % (gist_id, file['filename']))
                    e['class'] = 'icon-book'
                    ipynbs.append(e)
                else:
                    github_url = u"https://gist.github.com/{user}/{gist_id}#file-{clean_name}".format(
                        user=user,
                        gist_id=gist_id,
                        clean_name=clean_filename(file['filename']),
                    )
                    e['url'] = github_url
                    e['class'] = 'icon-share'
                    others.append(e)

            entries.extend(ipynbs)
            entries.extend(others)

            html = self.render_template(
                'treelist.html',
                entries=entries,
                tree_type='gist',
                user=user.rstrip('/'),
                github_url=gist['html_url'],
            )
            yield self.cache_and_finish(html)


class GistRedirectHandler(BaseHandler):
    """redirect old /<gist-id> to new /gist/<gist-id>"""
    def get(self, gist_id, file=''):
        new_url = '/gist/%s' % gist_id
        if file:
            new_url = "%s/%s" % (new_url, file)

        app_log.info("Redirecting %s to %s", self.request.uri, new_url)
        self.redirect(new_url)


class RawGitHubURLHandler(BaseHandler):
    """redirect old /urls/raw.github urls to /github/ API urls"""
    def get(self, user, repo, path):
        new_url = u'/github/{user}/{repo}/blob/{path}'.format(
            user=user, repo=repo, path=path,
        )
        app_log.info("Redirecting %s to %s", self.request.uri, new_url)
        self.redirect(new_url)


class GitHubRedirectHandler(BaseHandler):
    """redirect github blob|tree|raw urls to /github/ API urls"""
    def get(self, user, repo, app, ref, path):
        if app == 'raw':
            app = 'blob'
        new_url = u'/github/{user}/{repo}/{app}/{ref}/{path}'.format(**locals())
        app_log.info("Redirecting %s to %s", self.request.uri, new_url)
        self.redirect(new_url)


class GitHubUserHandler(BaseHandler):
    """list a user's github repos"""
    @cached
    @gen.coroutine
    def get(self, user):
        page = self.get_argument("page", None)
        params = {'sort' : 'updated'}
        if page:
            params['page'] = page
        with self.catch_client_error():
            response = yield self.github_client.get_repos(user, params=params)

        prev_url, next_url = self.get_page_links(response)
        repos = json.loads(response_text(response))

        entries = []
        for repo in repos:
            entries.append(dict(
                url=repo['name'],
                name=repo['name'],
            ))
        github_url = u"https://github.com/{user}".format(user=user)
        html = self.render_template("userview.html",
            entries=entries, github_url=github_url,
            next_url=next_url, prev_url=prev_url,
        )
        yield self.cache_and_finish(html)


class GitHubRepoHandler(BaseHandler):
    """redirect /github/user/repo to .../tree/master"""
    def get(self, user, repo):
        self.redirect("/github/%s/%s/tree/master/" % (user, repo))


class GitHubTreeHandler(BaseHandler):
    """list files in a github repo (like github tree)"""
    @cached
    @gen.coroutine
    def get(self, user, repo, ref, path):
        if not self.request.uri.endswith('/'):
            self.redirect(self.request.uri + '/')
            return
        path = path.rstrip('/')
        with self.catch_client_error():
            response = yield self.github_client.get_contents(user, repo, path, ref=ref)

        contents = json.loads(response_text(response))
        if not isinstance(contents, list):
            app_log.info("{user}/{repo}/{ref}/{path} not tree, redirecting to blob",
                extra=dict(user=user, repo=repo, ref=ref, path=path)
            )
            self.redirect(
                u"/github/{user}/{repo}/blob/{ref}/{path}".format(
                    user=user, repo=repo, ref=ref, path=path,
                )
            )
            return

        base_url = u"/github/{user}/{repo}/tree/{ref}".format(
            user=user, repo=repo, ref=ref,
        )
        github_url = u"https://github.com/{user}/{repo}/tree/{ref}/{path}".format(
            user=user, repo=repo, ref=ref, path=path,
        )

        breadcrumbs = [{
            'url' : base_url,
            'name' : repo,
        }]
        breadcrumbs.extend(self.breadcrumbs(path, base_url))

        entries = []
        dirs = []
        ipynbs = []
        others = []
        for file in contents:
            e = {}
            e['name'] = file['name']
            if file['type'] == 'dir':
                e['url'] = u'/github/{user}/{repo}/tree/{ref}/{path}'.format(
                user=user, repo=repo, ref=ref, path=file['path']
                )
                e['url'] = quote(e['url'])
                e['class'] = 'icon-folder-open'
                dirs.append(e)
            elif file['name'].endswith('.ipynb'):
                e['url'] = u'/github/{user}/{repo}/blob/{ref}/{path}'.format(
                user=user, repo=repo, ref=ref, path=file['path']
                )
                e['url'] = quote(e['url'])
                e['class'] = 'icon-book'
                ipynbs.append(e)
            elif file['html_url']:
                e['url'] = file['html_url']
                e['class'] = 'icon-share'
                others.append(e)
            else:
                # submodules don't have html_url
                e['url'] = ''
                e['class'] = 'icon-folder-close'
                others.append(e)


        entries.extend(dirs)
        entries.extend(ipynbs)
        entries.extend(others)

        html = self.render_template("treelist.html",
            entries=entries, breadcrumbs=breadcrumbs, github_url=github_url,
            user=user, repo=repo, ref=ref,
        )
        yield self.cache_and_finish(html)


class GitHubBlobHandler(RenderingHandler):
    """handler for files on github

    If it's a...

    - notebook, render it
    - non-notebook file, serve file unmodified
    - directory, redirect to tree
    """
    @cached
    @gen.coroutine
    def get(self, user, repo, ref, path):
        raw_url = u"https://raw.githubusercontent.com/{user}/{repo}/{ref}/{path}".format(
            user=user, repo=repo, ref=ref, path=quote(path)
        )
        blob_url = u"https://github.com/{user}/{repo}/blob/{ref}/{path}".format(
            user=user, repo=repo, ref=ref, path=quote(path),
        )
        with self.catch_client_error():
            tree_entry = yield self.github_client.get_tree_entry(
                user, repo, path=path, ref=ref
            )

        if tree_entry['type'] == 'tree':
            tree_url = "/github/{user}/{repo}/tree/{ref}/{path}/".format(
                user=user, repo=repo, ref=ref, path=quote(path),
            )
            app_log.info("%s is a directory, redirecting to %s", self.request.path, tree_url)
            self.redirect(tree_url)
            return

        # fetch file data from the blobs API
        with self.catch_client_error():
            response = yield self.github_client.fetch(tree_entry['url'])

        data = json.loads(response_text(response))
        contents = data['content']
        if data['encoding'] == 'base64':
            # filedata will be bytes
            filedata = base64_decode(contents)
        else:
            # filedata will be unicode
            filedata = contents

        if path.endswith('.ipynb'):
            dir_path = path.rsplit('/', 1)[0]
            base_url = "/github/{user}/{repo}/tree/{ref}".format(
                user=user, repo=repo, ref=ref,
            )
            breadcrumbs = [{
                'url' : base_url,
                'name' : repo,
            }]
            breadcrumbs.extend(self.breadcrumbs(dir_path, base_url))

            try:
                # filedata may be bytes, but we need text
                if isinstance(filedata, bytes):
                    nbjson = filedata.decode('utf-8')
                else:
                    nbjson = filedata
            except Exception as e:
                app_log.error("Failed to decode notebook: %s", raw_url, exc_info=True)
                raise web.HTTPError(400)
            yield self.finish_notebook(nbjson, raw_url,
                home_url=blob_url,
                breadcrumbs=breadcrumbs,
                msg="file from GitHub: %s" % raw_url,
                public=True
            )
        else:
            mime, enc = mimetypes.guess_type(path)
            self.set_header("Content-Type", mime or 'text/plain')
            self.cache_and_finish(filedata)


class FilesRedirectHandler(BaseHandler):
    """redirect files URLs without files prefix

    matches behavior of old app, currently unused.
    """
    def get(self, before_files, after_files):
        app_log.info("Redirecting %s to %s", before_files, after_files)
        self.redirect("%s/%s" % (before_files, after_files))


class AddSlashHandler(BaseHandler):
    """redirector for URLs that should always have trailing slash"""
    def get(self, *args, **kwargs):
        uri = self.request.path + '/'
        if self.request.query:
            uri = '%s?%s' % (uri, self.request.query)
        self.redirect(uri)


class RemoveSlashHandler(BaseHandler):
    """redirector for URLs that should never have trailing slash"""
    def get(self, *args, **kwargs):
        uri = self.request.path.rstrip('/')
        if self.request.query:
            uri = '%s?%s' % (uri, self.request.query)
        self.redirect(uri)


class LocalFileHandler(RenderingHandler):
    """Renderer for /localfile

    Serving notebooks from the local filesystem
    """
    @cached
    @gen.coroutine
    def get(self, path):
        abspath = os.path.join(
            self.settings.get('localfile_path', ''),
            path,
        )

        app_log.info("looking for file: '%s'" % abspath)
        if not os.path.exists(abspath):
            raise web.HTTPError(404)

        with io.open(abspath, encoding='utf-8') as f:
            nbdata = f.read()

        yield self.finish_notebook(nbdata, download_url=path,
                                   msg="file from localfile: %s" % path,
                                   public=False)


#-----------------------------------------------------------------------------
# Default handler URL mapping
#-----------------------------------------------------------------------------

handlers = [
    ('/', IndexHandler),
    ('/index.html', IndexHandler),
    (r'/faq/?', FAQHandler),
    (r'/create/?', CreateHandler),
    (r'/ipython-static/(.*)', web.StaticFileHandler, dict(path=ipython_static_path)),

    # don't let super old browsers request data-uris
    (r'.*/data:.*;base64,.*', Custom404),

    (r'/url[s]?/github\.com/([^\/]+)/([^\/]+)/(tree|blob|raw)/([^\/]+)/(.*)', GitHubRedirectHandler),
    (r'/url[s]?/raw\.?github(?:usercontent)?\.com/([^\/]+)/([^\/]+)/(.*)', RawGitHubURLHandler),
    (r'/url([s]?)/(.*)', URLHandler),

    (r'/github/([^\/]+)', AddSlashHandler),
    (r'/github/([^\/]+)/', GitHubUserHandler),
    (r'/github/([^\/]+)/([^\/]+)', AddSlashHandler),
    (r'/github/([^\/]+)/([^\/]+)/', GitHubRepoHandler),
    (r'/github/([^\/]+)/([^\/]+)/blob/([^\/]+)/(.*)/', RemoveSlashHandler),
    (r'/github/([^\/]+)/([^\/]+)/blob/([^\/]+)/(.*)', GitHubBlobHandler),
    (r'/github/([^\/]+)/([^\/]+)/tree/([^\/]+)', AddSlashHandler),
    (r'/github/([^\/]+)/([^\/]+)/tree/([^\/]+)/(.*)', GitHubTreeHandler),

    (r'/gist/([^\/]+/)?([0-9]+|[0-9a-f]{20})', GistHandler),
    (r'/gist/([^\/]+/)?([0-9]+|[0-9a-f]{20})/(?:files/)?(.*)', GistHandler),
    (r'/([0-9]+|[0-9a-f]{20})', GistRedirectHandler),
    (r'/([0-9]+|[0-9a-f]{20})/(.*)', GistRedirectHandler),
    (r'/gist/([^\/]+)/?', UserGistsHandler),
    (r'/(robots\.txt|favicon\.ico)', web.StaticFileHandler),

    (r'.*', Custom404),
]<|MERGE_RESOLUTION|>--- conflicted
+++ resolved
@@ -234,13 +234,8 @@
         dt = time.time() - tic
         log = app_log.info if dt > 1 else app_log.debug
         log("%s in %.2f ms", message, 1e3 * dt)
-<<<<<<< HEAD
-
-    def get_error_html(self, status_code, **kwargs):
-=======
-        
+
     def write_error(self, status_code, **kwargs):
->>>>>>> 006dd011
         """render custom error pages"""
         exc_info = kwargs.get('exc_info')
         message = ''
