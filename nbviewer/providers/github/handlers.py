--- conflicted
+++ resolved
@@ -289,19 +289,13 @@
     - directory, redirect to tree
     """
     @gen.coroutine
-<<<<<<< HEAD
-    def get(self, user, repo, ref, path):
+    def get_notebook_data(self, user, repo, ref, path):
         if os.environ.get('GITHUB_API_URL', '') == '':
             raw_pattern = u"https://raw.githubusercontent.com/{user}/{repo}/{ref}/{path}"
         else: #Github Enterprise has a different URL pattern for accessing raw files
             raw_pattern = u"{github_url}{user}/{repo}/raw/{ref}/{path}"
         raw_url = raw_pattern.format(
             user=user, repo=repo, ref=ref, path=quote(path), github_url=self.github_url
-=======
-    def get_notebook_data(self, user, repo, ref, path):
-        raw_url = u"https://raw.githubusercontent.com/{user}/{repo}/{ref}/{path}".format(
-            user=user, repo=repo, ref=ref, path=quote(path)
->>>>>>> 8a8fd298
         )
         blob_url = u"{github_url}{user}/{repo}/blob/{ref}/{path}".format(
             user=user, repo=repo, ref=ref, path=quote(path), github_url=self.github_url
